--- conflicted
+++ resolved
@@ -21,16 +21,12 @@
 aptos-crypto-derive = { workspace = true }
 aptos-enum-conversion-derive = { workspace = true }
 aptos-event-notifications = { workspace = true }
-<<<<<<< HEAD
-aptos-network2 = { workspace = true }
-=======
 aptos-global-constants = { workspace = true }
 aptos-infallible = { workspace = true }
 aptos-logger = { workspace = true }
 aptos-metrics-core = { workspace = true }
-aptos-network = { workspace = true }
+aptos-network2 = { workspace = true }
 aptos-reliable-broadcast = { workspace = true }
->>>>>>> abdf0e15
 aptos-runtimes = { workspace = true }
 aptos-secure-storage = { workspace = true }
 aptos-time-service = { workspace = true }
