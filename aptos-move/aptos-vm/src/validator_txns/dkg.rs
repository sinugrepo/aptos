// Copyright © Aptos Foundation

use aptos_logger::debug;
use crate::{
    aptos_vm::get_or_vm_startup_failure,
    AptosVM,
    errors::expect_only_successful_execution,
    move_vm_ext::{AptosMoveResolver, SessionId},
    system_module_names::{FINISH_WITH_DKG_RESULT, RECONFIGURATION_WITH_DKG_MODULE},
    validator_txns::dkg::{
        ExecutionFailure::{Expected, Unexpected},
        ExpectedFailure::*,
    },
};
use aptos_types::{
<<<<<<< HEAD
    dkg::{DKGNode, DKGState, DKGTrait},
=======
    dkg::{DKGState, DKGTrait, DKGTranscript, DefaultDKG},
>>>>>>> 6b53cfc9
    fee_statement::FeeStatement,
    move_utils::as_move_value::AsMoveValue,
    on_chain_config::OnChainConfig,
    transaction::{ExecutionStatus, TransactionStatus},
};
use aptos_types::dkg::dummy_dkg::{DummyDKG, DummyDKGTranscript};
use aptos_vm_logging::log_schema::AdapterLogSchema;
use aptos_vm_types::output::VMOutput;
use move_core_types::{
    account_address::AccountAddress,
    value::{MoveValue, serialize_values},
    vm_status::{AbortLocation, StatusCode, VMStatus},
};
use move_vm_types::gas::UnmeteredGasMeter;

enum ExpectedFailure {
    // Move equivalent: `errors::invalid_argument(*)`
    EpochNotCurrent = 0x10001,
    TranscriptDeserializationFailed = 0x10002,
    TranscriptVerificationFailed = 0x10003,

    // Move equivalent: `errors::invalid_state(*)`
    MissingResourceDKGState = 0x30001,
    MissingResourceInprogressDKGSession = 0x30002,
}

enum ExecutionFailure {
    Expected(ExpectedFailure),
    Unexpected(VMStatus),
}

impl AptosVM {
    pub(crate) fn process_dkg_result(
        &self,
        resolver: &impl AptosMoveResolver,
        log_context: &AdapterLogSchema,
        session_id: SessionId,
        dkg_transcript: DKGTranscript,
    ) -> Result<(VMStatus, VMOutput), VMStatus> {
<<<<<<< HEAD
        debug!("[DKG] process_dkg_result: BEGIN: dkg_node={:?}", dkg_node);
        let ret = match self.process_dkg_result_inner(resolver, log_context, session_id, dkg_node) {
=======
        match self.process_dkg_result_inner(resolver, log_context, session_id, dkg_transcript) {
>>>>>>> 6b53cfc9
            Ok((vm_status, vm_output)) => Ok((vm_status, vm_output)),
            Err(Expected(failure)) => {
                // Pretend we are inside Move, and expected failures are like Move aborts.
                Ok((
                    VMStatus::MoveAbort(AbortLocation::Script, failure as u64),
                    VMOutput::empty_with_status(TransactionStatus::Discard(StatusCode::ABORTED)),
                ))
            },
            Err(Unexpected(vm_status)) => Err(vm_status),
        };
        debug!("[DKG] process_dkg_result: END: ret={:?}", ret);
        ret
    }

    fn process_dkg_result_inner(
        &self,
        resolver: &impl AptosMoveResolver,
        log_context: &AdapterLogSchema,
        session_id: SessionId,
        dkg_node: DKGTranscript,
    ) -> Result<(VMStatus, VMOutput), ExecutionFailure> {
        let dkg_state = OnChainConfig::fetch_config(resolver)
            .ok_or_else(|| Expected(MissingResourceDKGState))?;

        let DKGState { in_progress, .. } = dkg_state;
        let in_progress_session_state =
            in_progress.ok_or_else(|| Expected(MissingResourceInprogressDKGSession))?;

        // Check epoch number.
        if dkg_node.metadata.epoch != in_progress_session_state.metadata.dealer_epoch {
            return Err(Expected(EpochNotCurrent));
        }

        // Deserialize transcript and verify it.
        let pub_params = DefaultDKG::new_public_params(&in_progress_session_state.metadata);
        let transcript = bcs::from_bytes::<<DefaultDKG as DKGTrait>::Transcript>(
            dkg_node.transcript_bytes.as_slice(),
        )
        .map_err(|_| Expected(TranscriptDeserializationFailed))?;

        DefaultDKG::verify_transcript(&pub_params, &transcript)
            .map_err(|_| Expected(TranscriptVerificationFailed))?;

        // All check passed, invoke VM to publish DKG result on chain.
        let mut gas_meter = UnmeteredGasMeter;
        let mut session = self.new_session(resolver, session_id);
        let args = vec![
            MoveValue::Signer(AccountAddress::ONE),
            dkg_node.transcript_bytes.as_move_value(),
        ];

        session
            .execute_function_bypass_visibility(
                &RECONFIGURATION_WITH_DKG_MODULE,
                FINISH_WITH_DKG_RESULT,
                vec![],
                serialize_values(&args),
                &mut gas_meter,
            )
            .map_err(|e| {
                expect_only_successful_execution(e, FINISH_WITH_DKG_RESULT.as_str(), log_context)
            })
            .map_err(|r| Unexpected(r.unwrap_err()))?;

        let output = crate::aptos_vm::get_transaction_output(
            session,
            FeeStatement::zero(),
            ExecutionStatus::Success,
            &get_or_vm_startup_failure(&self.storage_gas_params, log_context)
                .map_err(Unexpected)?
                .change_set_configs,
        )
        .map_err(Unexpected)?;

        Ok((VMStatus::Executed, output))
    }
}<|MERGE_RESOLUTION|>--- conflicted
+++ resolved
@@ -3,7 +3,6 @@
 use aptos_logger::debug;
 use crate::{
     aptos_vm::get_or_vm_startup_failure,
-    AptosVM,
     errors::expect_only_successful_execution,
     move_vm_ext::{AptosMoveResolver, SessionId},
     system_module_names::{FINISH_WITH_DKG_RESULT, RECONFIGURATION_WITH_DKG_MODULE},
@@ -11,24 +10,20 @@
         ExecutionFailure::{Expected, Unexpected},
         ExpectedFailure::*,
     },
+    AptosVM,
 };
 use aptos_types::{
-<<<<<<< HEAD
-    dkg::{DKGNode, DKGState, DKGTrait},
-=======
     dkg::{DKGState, DKGTrait, DKGTranscript, DefaultDKG},
->>>>>>> 6b53cfc9
     fee_statement::FeeStatement,
     move_utils::as_move_value::AsMoveValue,
     on_chain_config::OnChainConfig,
     transaction::{ExecutionStatus, TransactionStatus},
 };
-use aptos_types::dkg::dummy_dkg::{DummyDKG, DummyDKGTranscript};
 use aptos_vm_logging::log_schema::AdapterLogSchema;
 use aptos_vm_types::output::VMOutput;
 use move_core_types::{
     account_address::AccountAddress,
-    value::{MoveValue, serialize_values},
+    value::{serialize_values, MoveValue},
     vm_status::{AbortLocation, StatusCode, VMStatus},
 };
 use move_vm_types::gas::UnmeteredGasMeter;
@@ -57,12 +52,8 @@
         session_id: SessionId,
         dkg_transcript: DKGTranscript,
     ) -> Result<(VMStatus, VMOutput), VMStatus> {
-<<<<<<< HEAD
-        debug!("[DKG] process_dkg_result: BEGIN: dkg_node={:?}", dkg_node);
+        debug!("[DKG] process_dkg_result: BEGIN: dkg_node={:?}", dkg_transcript);
         let ret = match self.process_dkg_result_inner(resolver, log_context, session_id, dkg_node) {
-=======
-        match self.process_dkg_result_inner(resolver, log_context, session_id, dkg_transcript) {
->>>>>>> 6b53cfc9
             Ok((vm_status, vm_output)) => Ok((vm_status, vm_output)),
             Err(Expected(failure)) => {
                 // Pretend we are inside Move, and expected failures are like Move aborts.
