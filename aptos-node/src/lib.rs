// Copyright © Aptos Foundation
// Parts of the project are originally copyright © Meta Platforms, Inc.
// SPDX-License-Identifier: Apache-2.0

#![forbid(unsafe_code)]

mod indexer;
mod logger;
mod network2;
mod services;
mod state_sync;
mod storage;
pub mod utils;

#[cfg(test)]
mod tests;

use crate::network2::ApplicationNetworkInterfaces;
use anyhow::anyhow;
use aptos_admin_service::AdminService;
use aptos_api::bootstrap as bootstrap_api;
use aptos_build_info::build_information;
use aptos_config::config::{merge_node_config, IdentityBlob, NodeConfig, PersistableConfig};
use aptos_dkg_runtime::start_dkg_runtime;
use aptos_framework::ReleaseBundle;
use aptos_jwk_consensus::start_jwk_consensus_runtime;
use aptos_logger::{prelude::*, telemetry_log_writer::TelemetryLog, Level, LoggerFilterUpdater};
use aptos_network2::application::ApplicationCollector;
use aptos_state_sync_driver::driver_factory::StateSyncRuntimes;
use aptos_types::chain_id::ChainId;
use aptos_validator_transaction_pool::VTxnPoolState;
use clap::Parser;
use futures::channel::mpsc;
use hex::{FromHex, FromHexError};
use rand::{rngs::StdRng, SeedableRng};
use std::{
    fs,
    io::Write,
    path::{Path, PathBuf},
    sync::{
        atomic::{AtomicBool, Ordering},
        Arc,
    },
    thread,
};
use std::collections::BTreeMap;
use tokio::runtime::Runtime;
use aptos_network2::protocols::network::OutboundPeerConnections;
use crate::network2::AppSetupContext;

const EPOCH_LENGTH_SECS: u64 = 60;

/// Runs an Aptos validator or fullnode
#[derive(Clone, Debug, Parser)]
#[clap(name = "Aptos Node", author, version)]
pub struct AptosNodeArgs {
    /// Path to node configuration file (or template for local test mode).
    #[clap(
        short = 'f',
        long,
        value_parser,
        required_unless_present_any = ["test", "info"],
    )]
    #[cfg_attr(target_os = "linux", clap(required_unless_present_any = ["stacktrace"]))]
    config: Option<PathBuf>,

    /// Directory to run the test mode in.
    ///
    /// Repeated runs will start up from previous state.
    #[clap(long, value_parser, requires("test"))]
    test_dir: Option<PathBuf>,

    /// Path to node configuration file override for local test mode. Cannot be used with --config
    #[clap(long, value_parser, requires("test"), conflicts_with("config"))]
    test_config_override: Option<PathBuf>,

    /// Run only a single validator node testnet.
    #[clap(long)]
    test: bool,

    /// Random number generator seed for starting a single validator testnet.
    #[clap(long, value_parser = load_seed, requires("test"))]
    seed: Option<[u8; 32]>,

    /// Use random ports instead of ports from the node configuration.
    #[clap(long, requires("test"))]
    random_ports: bool,

    /// Paths to the Aptos framework release package to be used for genesis.
    #[clap(long, requires("test"))]
    genesis_framework: Option<PathBuf>,

    /// Enable lazy mode.
    ///
    /// Setting this flag will set `consensus#mempool_poll_count` config to `u64::MAX` and
    /// only commit a block when there are user transactions in mempool.
    #[clap(long, requires("test"))]
    lazy: bool,

    /// Display information about the build of this node
    #[clap(long)]
    info: bool,

    #[cfg(target_os = "linux")]
    /// Start as a child process to collect thread dump.
    /// See rstack-self crate for more details.
    #[clap(long)]
    stacktrace: bool,
}

impl AptosNodeArgs {
    /// Runs an Aptos node based on the given command line arguments and config flags
    pub fn run(self) {
        #[cfg(target_os = "linux")]
        // https://sfackler.github.io/rstack/doc/rstack_self/index.html
        //
        // TODO(grao): I don't like this way, but I didn't find other existing solution in Rust.
        // Maybe try to use libc directly?
        if self.stacktrace {
            let _ = rstack_self::child();
            return;
        }

        if self.info {
            let build_information = build_information!();
            println!(
                "{}",
                serde_json::to_string_pretty(&build_information)
                    .expect("Failed to print build information")
            );
            return;
        }

        if self.test {
            println!("WARNING: Entering test mode! This should never be used in production!");

            // Set the genesis framework
            let genesis_framework = if let Some(path) = self.genesis_framework {
                ReleaseBundle::read(path).unwrap()
            } else {
                aptos_cached_packages::head_release_bundle().clone()
            };

            // Create a seeded RNG, setup the test environment and start the node
            let rng = self
                .seed
                .map(StdRng::from_seed)
                .unwrap_or_else(StdRng::from_entropy);
            setup_test_environment_and_start_node(
                &self.config,
                &self.test_config_override,
                None,
                self.test_dir,
                self.random_ports,
                self.lazy,
                &genesis_framework,
                rng,
            )
            .expect("Test node should start correctly!");
        } else {
            // Get the config file path
            let config_path = self.config.expect("Config is required to launch node");
            if !config_path.exists() {
                panic!(
                    "The node config file could not be found! Ensure the given path is correct: {:?}",
                    config_path.display()
                )
            }

            // A config file exists, attempt to parse the config
            let config = NodeConfig::load_from_path(config_path.clone()).unwrap_or_else(|error| {
                panic!(
                    "Failed to load the node config file! Given file path: {:?}. Error: {:?}",
                    config_path.display(),
                    error
                )
            });

            // Start the node
            start(config, None, true).expect("Node should start correctly");
        };
    }
}

pub fn load_seed(input: &str) -> Result<[u8; 32], FromHexError> {
    let trimmed_input = input.trim();
    FromHex::from_hex(trimmed_input)
}

/// Runtime handle to ensure that all inner runtimes stay in scope
pub struct AptosHandle {
    _admin_service: AdminService,
    _api_runtime: Option<Runtime>,
    _backup_runtime: Option<Runtime>,
    _consensus_runtime: Option<Runtime>,
    _dkg_runtime: Option<Runtime>,
    _indexer_grpc_runtime: Option<Runtime>,
    _indexer_runtime: Option<Runtime>,
    _indexer_table_info_runtime: Option<Runtime>,
    _jwk_consensus_runtime: Option<Runtime>,
    _mempool_runtime: Runtime,
    _network_runtimes: Vec<Runtime>,
    _peer_monitoring_service_runtime: Runtime,
    _state_sync_runtimes: StateSyncRuntimes,
    _telemetry_runtime: Option<Runtime>,
    _netbench_runtime: Option<Runtime>,
}

/// Start an Aptos node
pub fn start(
    config: NodeConfig,
    log_file: Option<PathBuf>,
    create_global_rayon_pool: bool,
) -> anyhow::Result<()> {
    // Setup panic handler
    aptos_crash_handler::setup_panic_handler();

    // Create global rayon thread pool
    utils::create_global_rayon_pool(create_global_rayon_pool);

    // Initialize the global aptos-node-identity
    aptos_node_identity::init(config.get_peer_id())?;

    // Instantiate the global logger
    let (remote_log_receiver, logger_filter_update) = logger::create_logger(&config, log_file);

    assert!(
        !cfg!(feature = "testing") && !cfg!(feature = "fuzzing"),
        "Testing features shouldn't be compiled"
    );

    // Ensure failpoints are configured correctly
    if fail::has_failpoints() {
        warn!("Failpoints are enabled!");

        // Set all of the failpoints
        if let Some(failpoints) = &config.failpoints {
            for (point, actions) in failpoints {
                fail::cfg(point, actions).unwrap_or_else(|_| {
                    panic!(
                        "Failed to set actions for failpoint! Failpoint: {:?}, Actions: {:?}",
                        point, actions
                    )
                });
            }
        }
    } else if config.failpoints.is_some() {
        warn!("Failpoints is set in the node config, but the binary didn't compile with this feature!");
    }

    // Set up the node environment and start it
    let _node_handle =
        setup_environment_and_start_node(config, remote_log_receiver, Some(logger_filter_update))?;
    let term = Arc::new(AtomicBool::new(false));
    while !term.load(Ordering::Acquire) {
        thread::park();
    }

    Ok(())
}

/// Load a config based on a variety of different ways to provide config options. For
/// more information about each argument and its precedence, see
/// `setup_test_environment_and_start_node`.
pub fn load_node_config<R>(
    config_path: &Option<PathBuf>,
    test_config_override_path: &Option<PathBuf>,
    test_dir: &Path,
    random_ports: bool,
    enable_lazy_mode: bool,
    framework: &ReleaseBundle,
    rng: R,
) -> anyhow::Result<NodeConfig>
where
    R: rand::RngCore + rand::CryptoRng,
{
    // The validator builder puts the first node in the 0 directory
    let validator_config_path = test_dir.join("0").join("node.yaml");

    let config = if validator_config_path.exists() {
        NodeConfig::load_from_path(&validator_config_path)
            .map_err(|error| anyhow!("Unable to load config: {:?}", error))?
    } else {
        // Create a test only config for a single validator node.
        let config = create_single_node_test_config(
            config_path,
            test_config_override_path,
            test_dir,
            random_ports,
            enable_lazy_mode,
            framework,
            rng,
        )?;
        if let Some(ref test_config_override_path) = test_config_override_path {
            println!(
                "\tMerged default config with override from path: {:?}",
                test_config_override_path
            );
        }
        if let Some(ref config_path) = config_path {
            println!("\tUsed user-provided config from path: {:?}", config_path);
        }
        config
    };

    Ok(config)
}

/// Print details about a node config configured for a test environment and start it.
pub fn start_test_environment_node(
    config: NodeConfig,
    test_dir: PathBuf,
    enable_lazy_mode: bool,
) -> anyhow::Result<()> {
    let aptos_root_key_path = test_dir.join("mint.key");

    // Prepare log file since we cannot automatically route logs to stderr
    let log_file = test_dir.join("validator.log");

    // Print out useful information about the environment and the node
    println!("Completed generating configuration:");
    println!("\tLog file: {:?}", log_file);
    println!("\tTest dir: {:?}", test_dir);
    println!("\tAptos root key path: {:?}", aptos_root_key_path);
    println!("\tWaypoint: {}", config.base.waypoint.genesis_waypoint());
    println!("\tChainId: {}", ChainId::test().id());
    println!("\tREST API endpoint: http://{}", &config.api.address);
    println!(
        "\tMetrics endpoint: http://{}:{}/metrics",
        &config.inspection_service.address, &config.inspection_service.port
    );
    println!(
        "\tAptosnet fullnode network endpoint: {}",
        &config.full_node_networks[0].listen_address
    );
    if config.indexer_grpc.enabled {
        println!(
            "\tIndexer gRPC node stream endpoint: {}",
            config.indexer_grpc.address
        );
    }
    if enable_lazy_mode {
        println!("\tLazy mode is enabled");
    }
    println!("\nAptos is running, press ctrl-c to exit\n");

    start(config, Some(log_file), false)
}

/// Creates a simple test environment and starts the node.
///
/// You will notice many args referring to configs. Let's explain them:
/// - `test_config_override_path` is the path to a config file that will be used as
///   a template when building the final config. If not provided, a default template
///   will be used. Many overrides are applied on top of this base config.
/// - `config_path` is similar to `test_config_override_path`, but many of the
///   overrides that are applied when using `test_config_override_path` are not
///   applied when using `config_path`. Read the code for more info.
/// - `config` is a complete NodeConfig. No overrides are applied on top of this if
///    it is provided. If both `config` and `test_dir` are provided, `config` takes
///    precedence.
/// - `test_dir` is a directory that contains a config file. Much like `config`, the
///   config read from this file is used without any overrides.
pub fn setup_test_environment_and_start_node<R>(
    config_path: &Option<PathBuf>,
    test_config_override_path: &Option<PathBuf>,
    config: Option<NodeConfig>,
    test_dir: Option<PathBuf>,
    random_ports: bool,
    enable_lazy_mode: bool,
    framework: &ReleaseBundle,
    rng: R,
) -> anyhow::Result<()>
where
    R: rand::RngCore + rand::CryptoRng,
{
    // If there wasn't a test directory specified, create a temporary one
    let test_dir =
        test_dir.unwrap_or_else(|| aptos_temppath::TempPath::new().as_ref().to_path_buf());

    // Create the directories for the node
    fs::DirBuilder::new().recursive(true).create(&test_dir)?;
    let test_dir = test_dir.canonicalize()?;

    let config = match config {
        Some(config) => config,
        None => load_node_config(
            config_path,
            test_config_override_path,
            &test_dir,
            random_ports,
            enable_lazy_mode,
            framework,
            rng,
        )?,
    };

    start_test_environment_node(config, test_dir, enable_lazy_mode)
}

/// Creates a single node test config, with a few config tweaks to reduce
/// the overhead of running the node on a local machine. It writes necessary
/// configuration artifacts (e.g. the mint key) to disk.
pub fn create_single_node_test_config<R>(
    config_path: &Option<PathBuf>,
    test_config_override_path: &Option<PathBuf>,
    test_dir: &Path,
    random_ports: bool,
    enable_lazy_mode: bool,
    framework: &ReleaseBundle,
    rng: R,
) -> anyhow::Result<NodeConfig>
where
    R: rand::RngCore + rand::CryptoRng,
{
    let mut node_config = match test_config_override_path {
        // If a config override path was provided, merge it with the default config
        Some(test_config_override_path) => {
            let reader = fs::File::open(test_config_override_path).map_err(|e| {
                anyhow!(
                    "Unable to open config override file {:?}. Error: {}",
                    test_config_override_path,
                    e
                )
            })?;
            let values: serde_yaml::Value = serde_yaml::from_reader(&reader).map_err(|e| {
                anyhow!(
                    "Unable to read config override file as YAML {:?}. Error: {}",
                    test_config_override_path,
                    e
                )
            })?;
            merge_node_config(NodeConfig::get_default_validator_config(), values)?
        },
        None => NodeConfig::get_default_validator_config(),
    };

    // Adjust some fields in the default template to lower the overhead of
    // running on a local machine.
    node_config
        .consensus
        .quorum_store
        .num_workers_for_remote_batches = 1;
    node_config.consensus.quorum_store_poll_time_ms = 1000;

    node_config.execution.concurrency_level = 1;
    node_config.execution.num_proof_reading_threads = 1;
    node_config.execution.paranoid_hot_potato_verification = false;
    node_config.execution.paranoid_type_verification = false;
    node_config
        .execution
        .processed_transactions_detailed_counters = false;

    node_config.peer_monitoring_service.max_concurrent_requests = 1;
    node_config
        .peer_monitoring_service
        .enable_peer_monitoring_client = false;

    node_config
        .mempool
        .shared_mempool_max_concurrent_inbound_syncs = 1;
    node_config.mempool.default_failovers = 1;
    node_config.mempool.max_broadcasts_per_peer = 1;

    node_config
        .state_sync
        .state_sync_driver
        .enable_auto_bootstrapping = true;
    node_config
        .state_sync
        .state_sync_driver
        .max_connection_deadline_secs = 1;
    node_config
        .state_sync
        .state_sync_driver
        .progress_check_interval_ms = 10_000;
    node_config
        .state_sync
        .data_streaming_service
        .progress_check_interval_ms = 10_000;

    // Configure the validator network
    let validator_network = node_config.validator_network.as_mut().unwrap();
    validator_network.max_concurrent_network_reqs = 1;
    validator_network.connectivity_check_interval_ms = 10000;
    validator_network.max_connection_delay_ms = 10000;
    validator_network.ping_interval_ms = 10000;
    validator_network.runtime_threads = Some(1);

    // Configure the fullnode network
    let fullnode_network = node_config.full_node_networks.get_mut(0).unwrap();
    fullnode_network.max_concurrent_network_reqs = 1;
    fullnode_network.connectivity_check_interval_ms = 10000;
    fullnode_network.max_connection_delay_ms = 10000;
    fullnode_network.ping_interval_ms = 10000;
    fullnode_network.runtime_threads = Some(1);

    // If a config path was provided, use that as the template
    if let Some(config_path) = config_path {
        node_config = NodeConfig::load_config(config_path).map_err(|e| {
            anyhow!(
                "Unable to load config from path: {:?}. Error: {:?}",
                config_path,
                e
            )
        })?;
    }

    // Change the default log level
    node_config.logger.level = Level::Debug;

    // Enable the REST API
    node_config.api.address = format!("0.0.0.0:{}", node_config.api.address.port())
        .parse()
        .expect("Unable to set the REST API address!");

    // Set the correct poll count for mempool
    if enable_lazy_mode {
        node_config.consensus.quorum_store_poll_time_ms = 3_600_000;
    }

    // The validator builder puts the first node in the 0 directory
    let aptos_root_key_path = test_dir.join("mint.key");

    // Build genesis and the validator node
    let builder = aptos_genesis::builder::Builder::new(test_dir, framework.clone())?
        .with_init_config(Some(Arc::new(move |_, config, _| {
            *config = node_config.clone();
        })))
        .with_init_genesis_config(Some(Arc::new(|genesis_config| {
            genesis_config.allow_new_validators = true;
            genesis_config.epoch_duration_secs = EPOCH_LENGTH_SECS;
            genesis_config.recurring_lockup_duration_secs = 7200;
        })))
        .with_randomize_first_validator_ports(random_ports);
    let (root_key, _genesis, genesis_waypoint, mut validators) = builder.build(rng)?;

    // Write the mint key to disk
    let serialized_keys = bcs::to_bytes(&root_key)?;
    let mut key_file = fs::File::create(aptos_root_key_path)?;
    key_file.write_all(&serialized_keys)?;

    // Build a waypoint file so that clients / docker can grab it easily
    let waypoint_file_path = test_dir.join("waypoint.txt");
    Write::write_all(
        &mut fs::File::create(waypoint_file_path)?,
        genesis_waypoint.to_string().as_bytes(),
    )?;

    aptos_config::config::sanitize_node_config(validators[0].config.override_config_mut())?;

    let mut node_config = validators[0].config.override_config().clone();

    // Enable the AdminService.
    node_config.admin_service.enabled = Some(true);

    Ok(node_config)
}

/// Initializes the node environment and starts the node
pub fn setup_environment_and_start_node(
    mut node_config: NodeConfig,
    remote_log_rx: Option<mpsc::Receiver<TelemetryLog>>,
    logger_filter_update_job: Option<LoggerFilterUpdater>,
) -> anyhow::Result<AptosHandle> {
    // Log the node config at node startup
    node_config.log_all_configs();

    // Starts the admin service
    let admin_service = services::start_admin_service(&node_config);

    // Set up the storage database and any RocksDB checkpoints
    let (db_rw, backup_service, genesis_waypoint) =
        storage::initialize_database_and_checkpoints(&mut node_config)?;

    admin_service.set_aptos_db(db_rw.clone().into());

    // Set the Aptos VM configurations
    utils::set_aptos_vm_configurations(&node_config);

    // Obtain the chain_id from the DB
    let chain_id = utils::fetch_chain_id(&db_rw)?;

    // Set the chain_id in global AptosNodeIdentity
    aptos_node_identity::set_chain_id(chain_id)?;

    // Start the telemetry service (as early as possible and before any blocking calls)
    let telemetry_runtime = services::start_telemetry_service(
        &node_config,
        remote_log_rx,
        logger_filter_update_job,
        chain_id,
    );

    // Create an event subscription service (and reconfig subscriptions for consensus and mempool)
    let (
        mut event_subscription_service,
        mempool_reconfig_subscription,
        consensus_reconfig_subscription,
        dkg_subscriptions,
        jwk_consensus_subscriptions,
    ) = state_sync::create_event_subscription_service(&node_config, &db_rw);

    let peer_senders = Arc::new(OutboundPeerConnections::new());

    // Set up the networks and gather the application network handles
    let peers_and_metadata = network2::create_peers_and_metadata(&node_config);
    let (network_runtimes, mut networks) = network2::setup_networks(
        &node_config,
        chain_id,
        peers_and_metadata.clone(),
        peer_senders.clone(),
        &mut event_subscription_service);

    let mut apps = ApplicationCollector::new();

    // create map to lookup NetworkContext by NetworkId
    let mut contexts = BTreeMap::new();
    for network in networks.iter() {
        let network_context = network.network_context();
        contexts.insert(network_context.network_id(), network_context);
    }
    let contexts = Arc::new(contexts);

    let app_setup = AppSetupContext{
        node_config: node_config.clone(),
        peers_and_metadata: peers_and_metadata.clone(),
        peer_senders,
        contexts,
    };

    let peer_monitoring_service_network_interfaces = network2::peer_monitoring_network_connections(&mut apps, &app_setup);
    let storage_service_network_interfaces = network2::storage_service_network_connections(&mut apps, &app_setup);
    let mempool_network_interfaces = network2::mempool_network_connections(&mut apps, &app_setup);
    let consensus_network_interfaces = network2::consensus_network_connections(&mut apps, &app_setup);
    let dkg_network_interfaces = network2::dkg_network_connections(&mut apps, &app_setup);
    let jwk_consensus_network_interfaces = network2::jwk_consensus_network_connections(&mut apps, &app_setup);
    let netbench_network_interfaces = network2::netbench_network_connections(&mut apps, &app_setup);

    for (protocol_id, ac) in apps.iter() {
        info!("app_int setup {} -> {} {:?}", protocol_id.as_str(), ac.label, &ac.sender);
    }
    let apps = Arc::new(apps);
    for network in networks.iter_mut() {
        network.set_apps(apps.clone());
        network.start();
    }

    // Start the peer monitoring service
    let peer_monitoring_service_runtime = services::start_peer_monitoring_service(
        &node_config,
        peer_monitoring_service_network_interfaces,
        db_rw.reader.clone(),
    );

    // Start state sync and get the notification endpoints for mempool and consensus
    let (aptos_data_client, state_sync_runtimes, mempool_listener, consensus_notifier) =
        state_sync::start_state_sync_and_get_notification_handles(
            &node_config,
            storage_service_network_interfaces,
            genesis_waypoint,
            event_subscription_service,
            db_rw.clone(),
        )?;

    // Start the node inspection service
    services::start_node_inspection_service(
        &node_config,
        aptos_data_client,
        peers_and_metadata.clone(),
    );

    // Bootstrap the API and indexer
    let (
        mempool_client_receiver,
        api_runtime,
        indexer_table_info_runtime,
        indexer_runtime,
        indexer_grpc_runtime,
    ) = services::bootstrap_api_and_indexer(&node_config, db_rw.clone(), chain_id)?;

    // Create mempool and get the consensus to mempool sender
    let (mempool_runtime, consensus_to_mempool_sender) =
        services::start_mempool_runtime_and_get_consensus_sender(
            &mut node_config,
            &db_rw,
            mempool_reconfig_subscription,
            mempool_network_interfaces,
            mempool_listener,
            mempool_client_receiver,
            peers_and_metadata.clone(),
        );
<<<<<<< HEAD
    let (dkg_txn_pulled_tx, dkg_txn_pulled_rx) = aptos_channel::new(QueueStyle::FIFO, 1, None);
    let (vtxn_read_client, mut txn_write_clients) = vtxn_pool::new(vec![
        (Topic::DKG, Some(dkg_txn_pulled_tx)),
        (Topic::JWK_CONSENSUS, None),
    ]);
    let vtxn_pool_writer_for_jwk = txn_write_clients.pop().unwrap();
    let vtxn_pool_writer_for_dkg = txn_write_clients.pop().unwrap();

    let dkg_runtime = if let Some(obj) = dkg_network_interfaces {
        let ApplicationNetworkInterfaces {
            network_client,
            network_events,
        } = obj;
        let (reconfig_events, dkg_start_events) = dkg_subscriptions
            .expect("DKG needs to listen to NewEpochEvents events and DKGStartEvents");
        let dkg_runtime = start_dkg_runtime(
            &node_config,
            network_client,
            network_events,
            reconfig_events,
            dkg_start_events,
            vtxn_pool_writer_for_dkg,
            dkg_txn_pulled_rx,
        );
        Some(dkg_runtime)
    } else {
        None
=======
    let vtxn_pool = VTxnPoolState::default();
    let identity_blob: Option<Arc<IdentityBlob>> = node_config
        .consensus
        .safety_rules
        .initial_safety_rules_config
        .identity_blob()
        .ok()
        .map(Arc::new);

    let dkg_runtime = match (dkg_network_interfaces, identity_blob.clone()) {
        (Some(interfaces), Some(identity_blob)) => {
            let ApplicationNetworkInterfaces {
                network_client,
                network_service_events,
            } = interfaces;
            let (reconfig_events, dkg_start_events) = dkg_subscriptions
                .expect("DKG needs to listen to NewEpochEvents events and DKGStartEvents");
            let my_addr = node_config.validator_network.as_ref().unwrap().peer_id();
            let dkg_runtime = start_dkg_runtime(
                my_addr,
                identity_blob,
                network_client,
                network_service_events,
                reconfig_events,
                dkg_start_events,
                vtxn_pool.clone(),
            );
            Some(dkg_runtime)
        },
        _ => None,
>>>>>>> bb06c7df
    };

    let jwk_consensus_runtime = if let Some(obj) = jwk_consensus_network_interfaces {
        let ApplicationNetworkInterfaces {
            network_client,
            network_events,
        } = obj;
        let (reconfig_events, onchain_jwk_updated_events) = jwk_consensus_subscriptions.expect(
            "JWK consensus needs to listen to NewEpochEvents and OnChainJWKMapUpdated events.",
        );
        let jwk_consensus_runtime = start_jwk_consensus_runtime(
            network_client,
<<<<<<< HEAD
            network_events,
            vtxn_pool_writer_for_jwk,
=======
            network_service_events,
            vtxn_pool.clone(),
>>>>>>> bb06c7df
            reconfig_events,
            onchain_jwk_updated_events,
        );
        Some(jwk_consensus_runtime)
    } else {
        None
    };

    // Create the consensus runtime (this blocks on state sync first)
    let consensus_runtime = consensus_network_interfaces.map(|consensus_network_interfaces| {
        // Wait until state sync has been initialized
        debug!("Waiting until state sync is initialized!");
        state_sync_runtimes.block_until_initialized();
        debug!("State sync initialization complete.");

        // Initialize and start consensus
        let (runtime, consensus_db, quorum_store_db) = services::start_consensus_runtime(
            &mut node_config,
            db_rw,
            consensus_reconfig_subscription,
            consensus_network_interfaces,
            consensus_notifier,
            consensus_to_mempool_sender,
            vtxn_pool,
        );
        admin_service.set_consensus_dbs(consensus_db, quorum_store_db);
        runtime
    });

    let netbench_runtime = if let Some(netbench_interfaces) = netbench_network_interfaces {
        let netbench_service_threads = node_config.netbench.unwrap().netbench_service_threads;
        let netbench_runtime =
            aptos_runtimes::spawn_named_runtime("benchmark".into(), netbench_service_threads);
        services::start_netbench_service(&node_config, netbench_interfaces, netbench_runtime.handle());
        info!("netbench initialized");
        Some(netbench_runtime)
    } else {
        info!("netbench disabled");
        None
    };

    Ok(AptosHandle {
        _admin_service: admin_service,
        _api_runtime: api_runtime,
        _backup_runtime: backup_service,
        _consensus_runtime: consensus_runtime,
        _dkg_runtime: dkg_runtime,
        _indexer_grpc_runtime: indexer_grpc_runtime,
        _indexer_runtime: indexer_runtime,
        _indexer_table_info_runtime: indexer_table_info_runtime,
        _jwk_consensus_runtime: jwk_consensus_runtime,
        _mempool_runtime: mempool_runtime,
        _network_runtimes: network_runtimes,
        _peer_monitoring_service_runtime: peer_monitoring_service_runtime,
        _state_sync_runtimes: state_sync_runtimes,
        _telemetry_runtime: telemetry_runtime,
        _netbench_runtime: netbench_runtime,
    })
}

#[test]
fn verify_tool() {
    use clap::CommandFactory;
    AptosNodeArgs::command().debug_assert()
}<|MERGE_RESOLUTION|>--- conflicted
+++ resolved
@@ -690,35 +690,6 @@
             mempool_client_receiver,
             peers_and_metadata.clone(),
         );
-<<<<<<< HEAD
-    let (dkg_txn_pulled_tx, dkg_txn_pulled_rx) = aptos_channel::new(QueueStyle::FIFO, 1, None);
-    let (vtxn_read_client, mut txn_write_clients) = vtxn_pool::new(vec![
-        (Topic::DKG, Some(dkg_txn_pulled_tx)),
-        (Topic::JWK_CONSENSUS, None),
-    ]);
-    let vtxn_pool_writer_for_jwk = txn_write_clients.pop().unwrap();
-    let vtxn_pool_writer_for_dkg = txn_write_clients.pop().unwrap();
-
-    let dkg_runtime = if let Some(obj) = dkg_network_interfaces {
-        let ApplicationNetworkInterfaces {
-            network_client,
-            network_events,
-        } = obj;
-        let (reconfig_events, dkg_start_events) = dkg_subscriptions
-            .expect("DKG needs to listen to NewEpochEvents events and DKGStartEvents");
-        let dkg_runtime = start_dkg_runtime(
-            &node_config,
-            network_client,
-            network_events,
-            reconfig_events,
-            dkg_start_events,
-            vtxn_pool_writer_for_dkg,
-            dkg_txn_pulled_rx,
-        );
-        Some(dkg_runtime)
-    } else {
-        None
-=======
     let vtxn_pool = VTxnPoolState::default();
     let identity_blob: Option<Arc<IdentityBlob>> = node_config
         .consensus
@@ -732,7 +703,7 @@
         (Some(interfaces), Some(identity_blob)) => {
             let ApplicationNetworkInterfaces {
                 network_client,
-                network_service_events,
+                network_events,
             } = interfaces;
             let (reconfig_events, dkg_start_events) = dkg_subscriptions
                 .expect("DKG needs to listen to NewEpochEvents events and DKGStartEvents");
@@ -741,7 +712,7 @@
                 my_addr,
                 identity_blob,
                 network_client,
-                network_service_events,
+                network_events,
                 reconfig_events,
                 dkg_start_events,
                 vtxn_pool.clone(),
@@ -749,7 +720,6 @@
             Some(dkg_runtime)
         },
         _ => None,
->>>>>>> bb06c7df
     };
 
     let jwk_consensus_runtime = if let Some(obj) = jwk_consensus_network_interfaces {
@@ -762,13 +732,8 @@
         );
         let jwk_consensus_runtime = start_jwk_consensus_runtime(
             network_client,
-<<<<<<< HEAD
             network_events,
-            vtxn_pool_writer_for_jwk,
-=======
-            network_service_events,
             vtxn_pool.clone(),
->>>>>>> bb06c7df
             reconfig_events,
             onchain_jwk_updated_events,
         );
